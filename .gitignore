--- conflicted
+++ resolved
@@ -107,9 +107,8 @@
 # mypy
 .mypy_cache/
 
-<<<<<<< HEAD
 *~
-=======
+
 # IDE
 .idea/
 
@@ -118,4 +117,3 @@
 
 # IPython notebook
 *.ipynb
->>>>>>> 0e572011
